# The parent line must be the first non-comment line in the file
# This line defines the product name and version
<<<<<<< HEAD
parent	larexamples	v06_10_00_rc1
=======
parent	larexamples	v06_00_10
>>>>>>> d39ebc16
defaultqual	e10
#
fcldir product_dir job
#
product         version
<<<<<<< HEAD
larsim		v06_10_00_rc1
=======
larsim		v06_03_06
>>>>>>> d39ebc16
gcc		v4_9_3a

cetbuildtools	v5_04_03	-	only_for_build
end_product_list

  
# e10  - with gcc 4.9.3 and -std=c++14
qualifier	larsim		gcc	notes
e10:debug	e10:debug	-nq-
e10:opt		e10:opt		-nq-
e10:prof	e10:prof	-nq-
end_qualifier_list

# Preserve tabs and formatting in emacs and vi / vim:

### Local Variables:
### tab-width: 8
### End:<|MERGE_RESOLUTION|>--- conflicted
+++ resolved
@@ -1,20 +1,12 @@
 # The parent line must be the first non-comment line in the file
 # This line defines the product name and version
-<<<<<<< HEAD
-parent	larexamples	v06_10_00_rc1
-=======
 parent	larexamples	v06_00_10
->>>>>>> d39ebc16
 defaultqual	e10
 #
 fcldir product_dir job
 #
 product         version
-<<<<<<< HEAD
-larsim		v06_10_00_rc1
-=======
 larsim		v06_03_06
->>>>>>> d39ebc16
 gcc		v4_9_3a
 
 cetbuildtools	v5_04_03	-	only_for_build
