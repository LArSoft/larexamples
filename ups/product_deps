# The parent line must be the first non-comment line in the file
# This line defines the product name and version
<<<<<<< HEAD
parent	larexamples	v09_01_13_04
=======
parent	larexamples	v09_01_15
>>>>>>> 1d43dd81
defaultqual	e20
#
fcldir product_dir job
#
product         version
<<<<<<< HEAD
larsim		v09_14_02_04
cetbuildtools	v8_14_02	-	only_for_build
=======
larsim		v09_14_04
cetbuildtools	v7_17_01	-	only_for_build
>>>>>>> 1d43dd81
end_product_list

qualifier	larsim		notes
e20:debug	e20:debug
e20:prof	e20:prof
e19:debug	e19:debug
e19:prof	e19:prof
c7:debug	c7:debug
c7:prof		c7:prof
end_qualifier_list

# Preserve tabs and formatting in emacs and vi / vim:

### Local Variables:
### tab-width: 8
### End:<|MERGE_RESOLUTION|>--- conflicted
+++ resolved
@@ -1,22 +1,13 @@
 # The parent line must be the first non-comment line in the file
 # This line defines the product name and version
-<<<<<<< HEAD
-parent	larexamples	v09_01_13_04
-=======
 parent	larexamples	v09_01_15
->>>>>>> 1d43dd81
 defaultqual	e20
 #
 fcldir product_dir job
 #
 product         version
-<<<<<<< HEAD
 larsim		v09_14_02_04
 cetbuildtools	v8_14_02	-	only_for_build
-=======
-larsim		v09_14_04
-cetbuildtools	v7_17_01	-	only_for_build
->>>>>>> 1d43dd81
 end_product_list
 
 qualifier	larsim		notes
