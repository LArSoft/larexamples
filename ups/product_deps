--- conflicted
+++ resolved
@@ -1,22 +1,13 @@
 # The parent line must be the first non-comment line in the file
 # This line defines the product name and version
-<<<<<<< HEAD
 parent	larexamples	v09_01_20
-=======
-parent	larexamples	v09_01_15_01
->>>>>>> 5d6f1925
 defaultqual	e20
 #
 fcldir product_dir job
 #
 product         version
-<<<<<<< HEAD
 larsim		v09_14_09
-cetbuildtools	v7_17_01	-	only_for_build
-=======
-larsim		v09_14_04_01
 cetbuildtools	v8_15_00	-	only_for_build
->>>>>>> 5d6f1925
 end_product_list
 
 qualifier	larsim		notes
