--- conflicted
+++ resolved
@@ -1,20 +1,12 @@
 # The parent line must be the first non-comment line in the file
 # This line defines the product name and version
-<<<<<<< HEAD
 parent	larexamples	v06_12_00
-=======
-parent	larexamples	v06_72_00_rc0
->>>>>>> 28468945
 defaultqual	e15
 #
 fcldir product_dir job
 #
 product         version
-<<<<<<< HEAD
 larsim		v06_42_04
-=======
-larsim		v06_72_00_rc0
->>>>>>> 28468945
 
 cetbuildtools	v7_02_01	-	only_for_build
 end_product_list
