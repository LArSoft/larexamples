# The parent line must be the first non-comment line in the file
# This line defines the product name and version
<<<<<<< HEAD
parent	larexamples	v06_08_02
=======
parent	larexamples	v06_63_00_rc0
>>>>>>> e32de550
defaultqual	e14
#
fcldir product_dir job
#
product         version
<<<<<<< HEAD
larsim		v06_38_04
=======
larsim		v06_63_00_rc0
>>>>>>> e32de550

cetbuildtools	v6_01_01	-	only_for_build
end_product_list

  
# e14  - with gcc 6.3.0 and -std=c++14
qualifier	larsim		notes
e14:debug	e14:debug
e14:opt		e14:opt
e14:prof	e14:prof
end_qualifier_list

# Preserve tabs and formatting in emacs and vi / vim:

### Local Variables:
### tab-width: 8
### End:<|MERGE_RESOLUTION|>--- conflicted
+++ resolved
@@ -1,20 +1,12 @@
 # The parent line must be the first non-comment line in the file
 # This line defines the product name and version
-<<<<<<< HEAD
-parent	larexamples	v06_08_02
-=======
 parent	larexamples	v06_63_00_rc0
->>>>>>> e32de550
 defaultqual	e14
 #
 fcldir product_dir job
 #
 product         version
-<<<<<<< HEAD
-larsim		v06_38_04
-=======
 larsim		v06_63_00_rc0
->>>>>>> e32de550
 
 cetbuildtools	v6_01_01	-	only_for_build
 end_product_list
