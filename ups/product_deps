--- conflicted
+++ resolved
@@ -1,20 +1,12 @@
 # The parent line must be the first non-comment line in the file
 # This line defines the product name and version
-<<<<<<< HEAD
-parent	larexamples	v03_02_14
-=======
 parent	larexamples	v04_00_00
->>>>>>> a0519ce2
 defaultqual	e6
 #
 fcldir product_dir job
 #
 product         version
-<<<<<<< HEAD
-larsim		v03_07_00
-=======
 larsim		v04_00_00
->>>>>>> a0519ce2
 gcc		v4_9_1
 
 cetbuildtools	v4_05_00	-	only_for_build
