--- conflicted
+++ resolved
@@ -1,21 +1,12 @@
 # The parent line must be the first non-comment line in the file
 # This line defines the product name and version
-<<<<<<< HEAD
 parent	larexamples	v08_06_18
-=======
-parent	larexamples	v08_06_09_01
->>>>>>> bfa4ba5a
 defaultqual	e19
 #
 fcldir product_dir job
 #
 product         version
-<<<<<<< HEAD
 larsim		v08_27_00
-=======
-larsim		v08_22_01_01
->>>>>>> bfa4ba5a
-
 cetbuildtools	v7_15_01	-	only_for_build
 end_product_list
 
